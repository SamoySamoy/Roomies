--- conflicted
+++ resolved
@@ -2,11 +2,13 @@
 import { Separator } from '@/components/ui/separator';
 import ThemeToggle from '@/components/ThemeToggle';
 import { Room } from '@/lib/types';
-<<<<<<< HEAD
-import { CreateRoomButton, ExploreButton, InviteButton, LogoutButton } from './NavigationButton';
-=======
-import { CreateRoomButton, ExploreButton, LogoutButton, ProfileButton } from './NavigationButton';
->>>>>>> 5b3d89ef
+import {
+  CreateRoomButton,
+  ExploreButton,
+  InviteButton,
+  LogoutButton,
+  ProfileButton,
+} from './NavigationButton';
 import NavigationItem from './NavigationItem';
 
 type Props = {

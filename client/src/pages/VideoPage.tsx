--- conflicted
+++ resolved
@@ -136,7 +136,7 @@
 
                 call.once('stream', otherStream => {
                   addPeerOnConnect(otherId, call);
-                  
+
                   // console.log('Receive answer from: ' + otherId);
 
                   // let otherIndexState = 0;
@@ -171,7 +171,6 @@
                       type: 'screen',
                     };
                     addVideo(newVideoProps);
-                    
                   }
                   setIsLoading(false);
                 });
@@ -249,17 +248,14 @@
 
         socket.on('server:meeting:disconnect', id => {
           const leaverEmail = localMeetingStates.current[id].email;
-          const leaverScreenState = Object.values(localMeetingStates.current).filter(meetingState => {
-            return meetingState.type === 'screen' && meetingState.email === leaverEmail;
-          })[0];
+          const leaverScreenState = Object.values(localMeetingStates.current).filter(
+            meetingState => {
+              return meetingState.type === 'screen' && meetingState.email === leaverEmail;
+            },
+          )[0];
           if (leaverScreenState) {
-<<<<<<< HEAD
             const leaverScreenId = leaverScreenState.profileId;
-            peerOnConnect.current.get(leaverScreenId)?.close();
-=======
-            let leaverScreenId = leaverScreenState.profileId;
             peerOnConnect.current[leaverScreenId]?.close();
->>>>>>> 195867f8
             removePeerOnConnect(leaverScreenId);
           }
           peerOnConnect.current[id]?.close();
@@ -500,13 +496,14 @@
     setVideoGrid(prevVideoGrid => {
       if (prevVideoGrid.length !== 0) {
         const numOfCurrentVideo =
-          (prevVideoGrid.length - 1) * MAX_VIDEO_PER_ROW + prevVideoGrid[prevVideoGrid.length - 1].length;
+          (prevVideoGrid.length - 1) * MAX_VIDEO_PER_ROW +
+          prevVideoGrid[prevVideoGrid.length - 1].length;
         let i = 0;
         while (i < numOfCurrentVideo) {
           const row = Math.floor(i / MAX_VIDEO_PER_ROW);
           const col = i % MAX_VIDEO_PER_ROW;
           const oldVideo = prevVideoGrid[row][col];
-  
+
           if (
             oldVideo.profileId === origin.profileId ||
             oldVideo.profileId === screenId.current ||
@@ -516,16 +513,19 @@
             const newState = localMeetingStates.current[oldVideo.profileId];
             if (newState.type === 'camera' && oldVideo.type === 'camera') {
               // console.log(newState);
-  
+
               const newVideo: VideoProps = {
                 ...oldVideo,
                 cameraOn: newState.cameraOn,
                 micOn: newState.micOn,
               };
-  
+
               // console.log(newVideo);
-  
-              if (newGrid.length === 0 || newGrid[newGrid.length - 1].length === MAX_VIDEO_PER_ROW) {
+
+              if (
+                newGrid.length === 0 ||
+                newGrid[newGrid.length - 1].length === MAX_VIDEO_PER_ROW
+              ) {
                 newGrid.push([newVideo]);
               } else {
                 newGrid[newGrid.length - 1].push(newVideo);
@@ -534,8 +534,11 @@
               const newVideo: VideoProps = {
                 ...oldVideo,
               };
-  
-              if (newGrid.length === 0 || newGrid[newGrid.length - 1].length === MAX_VIDEO_PER_ROW) {
+
+              if (
+                newGrid.length === 0 ||
+                newGrid[newGrid.length - 1].length === MAX_VIDEO_PER_ROW
+              ) {
                 newGrid.push([newVideo]);
               } else {
                 newGrid[newGrid.length - 1].push(newVideo);
@@ -554,11 +557,15 @@
     console.log(peerOnConnect.current);
     console.log(videoOnFocus?.profileId);
     // Có thể localMeetingStates và PeerOnConnect chưa kịp đồng bộ trạng thái, nên ta sử dụng điều kiện || thay vì &&
-    if (videoOnFocus && (!localMeetingStates.current[videoOnFocus.profileId] || !peerOnConnect.current[videoOnFocus.profileId])) {
+    if (
+      videoOnFocus &&
+      (!localMeetingStates.current[videoOnFocus.profileId] ||
+        !peerOnConnect.current[videoOnFocus.profileId])
+    ) {
       console.log(peerOnConnect.current[videoOnFocus.profileId]);
       console.log('remove video on focuts');
       setVideoOnFocus(null);
-    }  
+    }
   }, [useStateLocalMeetingStates, peerOnConnect.current]);
 
   function addVideo(newVideoProps: VideoProps) {
@@ -779,16 +786,11 @@
           socket.once('server:meeting:screen:on:success', meetingStates => {
             Object.values(meetingStates).forEach(meetingState => {
               if (meetingState.profileId !== origin.profileId && meetingState.type === 'camera') {
-                // const otherId = meetingState.profileId;
+                const otherId = meetingState.profileId;
                 try {
                   //Gửi stream screen cho các người dùng
-<<<<<<< HEAD
                   // const call = screenPeer.current!.call(otherId, screenStream);
-                  // console.log('Calling: ' + otherId + ' with ');
-=======
-                  let call = screenPeer.current!.call(otherId, screenStream);
                   console.log('Calling: ' + otherId + ' with ');
->>>>>>> 195867f8
                   // console.log(localStream);
                 } catch (err) {
                   console.log(err);
@@ -852,7 +854,7 @@
       setVideoOnFocus(null);
     }
   };
-  if (isLoading) return <LoadingPage />
+  if (isLoading) return <LoadingPage />;
   return (
     <div className='bg-white dark:bg-[#313338] flex flex-col h-full group relative px-4 py-2'>
       <div

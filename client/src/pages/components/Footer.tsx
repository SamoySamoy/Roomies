import { Link } from 'react-router-dom';
<<<<<<< HEAD
import {FaFacebookF, FaLinkedinIn, FaInstagram, FaReddit, FaGithub} from 'react-icons/fa'

const Footer = () => {
  return (
    <div className='w-full py-20 px-20'>
        <div className='md:max-w-[1480px] m-auto grid md:grid-cols-5 max-[780px]:grid-cols-2 gap-8 max-w-[600px] py-10 md:px-0 border-y-2'>
            <div className='col-span-2'>
                <div className='text-4xl font-bold text-foreground'>
                    <Link to={'/'}>
                        <p className='text-green-400'>ROOMIES</p>
                    </Link>
                </div>
                <h3 className='text-2xl font-bold mt-10'>Contact Us</h3>
                <h3 className='py-1'>Call : +123 400 123</h3>
                <h3 className='py-1'>Email: example@mail.com</h3>
                <div className='flex gap-4 py-4'>
                        <div className='p-4 bg-green-400 rounded-xl'><FaFacebookF size={25} style={{color:'#fff'}} /></div>
                        <div className='p-4 bg-green-400 rounded-xl'><FaInstagram size={25} style={{color:'#fff'}} /></div>
                        <div className='p-4 bg-green-400 rounded-xl'><FaGithub size={25} style={{color:'#fff'}} /></div>
                        <div className='p-4 bg-green-400 rounded-xl'><FaLinkedinIn size={25} style={{color:'#fff'}} /></div>
                        <div className='p-4 bg-green-400 rounded-xl'><FaReddit size={25} style={{color:'#fff'}} /></div>
                </div>
            </div>
            <div>
                <h3 className='text-2xl font-bold'>Explore</h3>
                <ul className='py-6'>
                    <li className='py-2'>Home</li>
                    <li className='py-2'>About</li>
                    <li className='py-2'>Blog</li>
                    <li className='py-2'>Status</li>
                    <li className='py-2'>Contact</li>
                </ul>
            </div>
            <div>
                <h3 className='text-2xl font-bold'>Resources</h3>
                <ul className='py-6'>
                    <li className='py-2'>Support</li>
                    <li className='py-2'>Safety</li>
                    <li className='py-2'>Feedback</li>
                    <li className='py-2'>Community</li>
                    <li className='py-2'>Developers</li>
                </ul>
            </div>
            <div>
                <h3 className='text-2xl font-bold'>Policies</h3>
                <ul className='py-6'>
                    <li className='py-2'>Terms</li>
                    <li className='py-2'>Privacy</li>
                    <li className='py-2'>Cookies Settings</li>
                    <li className='py-2'>Guidelines</li>
                    <li className='py-2'>Licenses</li>
                </ul>
=======
import {
  FaFacebookF,
  FaDribbble,
  FaLinkedinIn,
  FaInstagram,
  FaBehance,
  FaTelegram,
  FaReddit,
} from 'react-icons/fa';

const Footer = () => {
  return (
    <div className='w-full py-24'>
      <div className='md:max-w-[1480px] m-auto grid md:grid-cols-5 max-[780px]:grid-cols-2  gap-8 max-w-[600px]  px-4 md:px-0'>
        <div className='col-span-2'>
          <div className='text-4xl font-bold text-foreground'>
            <Link to={'/'}>
              <p className='text-green-400'>ROOMIES</p>
            </Link>
          </div>
          <h3 className='text-2xl font-bold mt-10'>Contact Us</h3>
          <h3 className='py-1'>Call : +123 400 123</h3>
          <h3 className='py-1'>Email: example@mail.com</h3>
          <div className='flex gap-4 py-4'>
            <div className='p-4 bg-green-400 rounded-xl'>
              <FaFacebookF size={25} style={{ color: '#fff' }} />
            </div>
            <div className='p-4 bg-green-400 rounded-xl'>
              <FaInstagram size={25} style={{ color: '#fff' }} />
            </div>
            <div className='p-4 bg-green-400 rounded-xl'>
              <FaTelegram size={25} style={{ color: '#fff' }} />
            </div>
            <div className='p-4 bg-green-400 rounded-xl'>
              <FaLinkedinIn size={25} style={{ color: '#fff' }} />
>>>>>>> df25a1d9
            </div>
            <div className='p-4 bg-green-400 rounded-xl'>
              <FaReddit size={25} style={{ color: '#fff' }} />
            </div>
          </div>
        </div>
        <div>
          <h3 className='text-2xl font-bold'>Explore</h3>
          <ul className='py-6'>
            <li className='py-2'>Home</li>
            <li className='py-2'>About</li>
            <li className='py-2'>Course</li>
            <li className='py-2'>Blog</li>
            <li className='py-2'>Contact</li>
          </ul>
        </div>
        <div>
          <h3 className='text-2xl font-bold'>Category</h3>
          <ul className='py-6'>
            <li className='py-2'>Design</li>
            <li className='py-2'>Development</li>
            <li className='py-2'>Marketing</li>
            <li className='py-2'>Business</li>
            <li className='py-2'>Lifestyle</li>
            <li className='py-2'>Photography</li>
            <li className='py-2'>Music</li>
          </ul>
        </div>
        <div className='max-[780px]:col-span-2'>
          <h3 className='text-2xl font-bold'>Subscribe</h3>
          <h3 className='py-2'>
            Praesent nulla massa, hendrerit <br></br> vestibulum gravida in, feugiat auctor felis.
          </h3>
          <form className='py-4'>
            <input className='p-4 w-full rounded text-black' placeholder='Email here' />
            <button className='max-[780px]:w-full my-4 px-5 py-3 rounded-md bg-green-400 text-white font-medium'>
              Subscribe Now
            </button>
          </form>
        </div>
      </div>
    </div>
  );
};

export default Footer;<|MERGE_RESOLUTION|>--- conflicted
+++ resolved
@@ -1,5 +1,4 @@
 import { Link } from 'react-router-dom';
-<<<<<<< HEAD
 import {FaFacebookF, FaLinkedinIn, FaInstagram, FaReddit, FaGithub} from 'react-icons/fa'
 
 const Footer = () => {
@@ -52,84 +51,8 @@
                     <li className='py-2'>Guidelines</li>
                     <li className='py-2'>Licenses</li>
                 </ul>
-=======
-import {
-  FaFacebookF,
-  FaDribbble,
-  FaLinkedinIn,
-  FaInstagram,
-  FaBehance,
-  FaTelegram,
-  FaReddit,
-} from 'react-icons/fa';
-
-const Footer = () => {
-  return (
-    <div className='w-full py-24'>
-      <div className='md:max-w-[1480px] m-auto grid md:grid-cols-5 max-[780px]:grid-cols-2  gap-8 max-w-[600px]  px-4 md:px-0'>
-        <div className='col-span-2'>
-          <div className='text-4xl font-bold text-foreground'>
-            <Link to={'/'}>
-              <p className='text-green-400'>ROOMIES</p>
-            </Link>
-          </div>
-          <h3 className='text-2xl font-bold mt-10'>Contact Us</h3>
-          <h3 className='py-1'>Call : +123 400 123</h3>
-          <h3 className='py-1'>Email: example@mail.com</h3>
-          <div className='flex gap-4 py-4'>
-            <div className='p-4 bg-green-400 rounded-xl'>
-              <FaFacebookF size={25} style={{ color: '#fff' }} />
             </div>
-            <div className='p-4 bg-green-400 rounded-xl'>
-              <FaInstagram size={25} style={{ color: '#fff' }} />
-            </div>
-            <div className='p-4 bg-green-400 rounded-xl'>
-              <FaTelegram size={25} style={{ color: '#fff' }} />
-            </div>
-            <div className='p-4 bg-green-400 rounded-xl'>
-              <FaLinkedinIn size={25} style={{ color: '#fff' }} />
->>>>>>> df25a1d9
-            </div>
-            <div className='p-4 bg-green-400 rounded-xl'>
-              <FaReddit size={25} style={{ color: '#fff' }} />
-            </div>
-          </div>
         </div>
-        <div>
-          <h3 className='text-2xl font-bold'>Explore</h3>
-          <ul className='py-6'>
-            <li className='py-2'>Home</li>
-            <li className='py-2'>About</li>
-            <li className='py-2'>Course</li>
-            <li className='py-2'>Blog</li>
-            <li className='py-2'>Contact</li>
-          </ul>
-        </div>
-        <div>
-          <h3 className='text-2xl font-bold'>Category</h3>
-          <ul className='py-6'>
-            <li className='py-2'>Design</li>
-            <li className='py-2'>Development</li>
-            <li className='py-2'>Marketing</li>
-            <li className='py-2'>Business</li>
-            <li className='py-2'>Lifestyle</li>
-            <li className='py-2'>Photography</li>
-            <li className='py-2'>Music</li>
-          </ul>
-        </div>
-        <div className='max-[780px]:col-span-2'>
-          <h3 className='text-2xl font-bold'>Subscribe</h3>
-          <h3 className='py-2'>
-            Praesent nulla massa, hendrerit <br></br> vestibulum gravida in, feugiat auctor felis.
-          </h3>
-          <form className='py-4'>
-            <input className='p-4 w-full rounded text-black' placeholder='Email here' />
-            <button className='max-[780px]:w-full my-4 px-5 py-3 rounded-md bg-green-400 text-white font-medium'>
-              Subscribe Now
-            </button>
-          </form>
-        </div>
-      </div>
     </div>
   );
 };

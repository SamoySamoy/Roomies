--- conflicted
+++ resolved
@@ -1,17 +1,23 @@
 @keyframes gradient-rotate {
-    0% {
-        background-position: 100% 0%;
-    }
+  0% {
+    background-position: 100% 0%;
+  }
 
-    to {
-        background-position: 0% 0%;
-    }
+  to {
+    background-position: 0% 0%;
+  }
 }
 
 .hero-join-button {
-    background: linear-gradient(120deg, rgba(49, 120, 196, 0.7), rgba(49, 120, 196, 0.3), #3178c6, rgba(49, 120, 196, 0.5));
-    background-size: 200% 200%;
-    animation: gradient-rotate 5s linear infinite reverse;
+  background: linear-gradient(
+    120deg,
+    rgba(49, 120, 196, 0.7),
+    rgba(49, 120, 196, 0.3),
+    #3178c6,
+    rgba(49, 120, 196, 0.5)
+  );
+  background-size: 200% 200%;
+  animation: gradient-rotate 5s linear infinite reverse;
 }
 
 .ability-section,
@@ -31,19 +37,11 @@
   transform: translateY(0);
 }
 
-
-<<<<<<< HEAD
-.test {
-    visibility: visible;
-}
-=======
 .border-bright4 {
-    box-shadow: 0 0 10px 5px rgba(178, 31, 127, 0.5);
+  box-shadow: 0 0 10px 5px rgba(178, 31, 127, 0.5);
 }
 
 .blur-bg {
-    backdrop-filter: blur(5px); /* Điều chỉnh mức độ làm mờ ở đây */
-    background-color: rgba(255, 255, 255, 0.05); /* Màu nền với độ trong suốt */
-  }
-  
->>>>>>> 1cb9000f
+  backdrop-filter: blur(5px); /* Điều chỉnh mức độ làm mờ ở đây */
+  background-color: rgba(255, 255, 255, 0.05); /* Màu nền với độ trong suốt */
+}
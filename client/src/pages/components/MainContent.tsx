import { Button } from '@/components/ui/button';
import { Link } from 'react-router-dom';
import Typed from 'react-typed';

const MainContent = () => {
<<<<<<< HEAD

    return (
        <div className='max-w-[800px] w-full mx-auto text-center flex flex-col justify-center py-10'>
            <h1 className='text-green-400 md:text-7xl sm:text-6xl text-4xl font-bold md:py-6'>
                Welcome to Roomies
            </h1>

            <div className='flex flex-col items-center'>
                <p className='md:text-5xl sm:text-4xl text-xl py-4'>
                Connect with your Friends
                </p>
                <div className='border-2 rounded-full border-gray-500 hover:border-green-400 bg-zinc-900 hover:bg-zinc-900 px-4 py-2 shadow-[0_0_2rem_-0.5rem_#fff8]'>
                <Typed
                    className='md:text-5xl sm:text-4xl text-xl md:pl-4 pl-2'
                    strings={['Gaming', 'Coding', 'Chit-chat']}
                    typeSpeed={100}
                    backSpeed={100}
                    loop
                />
                </div>
            </div>

            <p className='md:text-2xl text-xl font-bold text-gray-500 py-10'>
                Start your journey now{' '}
                <span className='inline-block text-3xl transform rotate-12'>🚀</span>
            </p>

            <div className=''>
                <Link to={'/auth/register'}>
                <Button className='w-[200px] rounded-full py-3 bg-green-400 transition duration-300 ease-in-out transform hover:scale-110 hover:text-accent-foreground dark:hover:shadow-[0_0_2rem_-0.5rem_#fff8]'>
                    <span className='font-bold text-background'>Get Started</span>
                </Button>
                </Link>
            </div>
        </div>
    );
=======
  return (
    <div className='w-full'>
      <div className='md:max-w-[1480px] m-auto grid md:grid-cols-2 max-w-[600px]  px-4 md:px-0'>
        <div className='flex flex-col justify-start gap-4 pl-10 pr-10'>
          <p className='py-2 text-2xl text-green-400 font-medium'>
            Let's start your story{' '}
            <span className='inline-block text-3xl transform rotate-12'>🚀</span>
          </p>
          <h3 className='md:leading-[72px] py-2 md:text-5xl text-5xl font-semibold'>
            Connect with <span className='text-green-400'>Friends</span> around{' '}
            <span className='text-green-400'>the world</span>
          </h3>
          <p className='py-2 text-lg text-gray-600'>Anywhere and Anytime</p>
          <div className=''>
            <Link to={'/auth/register'}>
              <Button className='bg-green-400 transition duration-300 ease-in-out transform hover:scale-110 hover:text-accent-foreground dark:hover:shadow-[0_0_2rem_-0.5rem_#fff8]'>
                <span className='font-bold text-background '>Start now</span>
              </Button>
            </Link>
          </div>
        </div>
        <img
          src={heroImg}
          className='order-first transform translate-y-4 hover:translate-y-0 transition-transform duration-300'
        />
      </div>
    </div>
  );
>>>>>>> df25a1d9
};

export default MainContent;<|MERGE_RESOLUTION|>--- conflicted
+++ resolved
@@ -3,7 +3,6 @@
 import Typed from 'react-typed';
 
 const MainContent = () => {
-<<<<<<< HEAD
 
     return (
         <div className='max-w-[800px] w-full mx-auto text-center flex flex-col justify-center py-10'>
@@ -40,36 +39,8 @@
             </div>
         </div>
     );
-=======
-  return (
-    <div className='w-full'>
-      <div className='md:max-w-[1480px] m-auto grid md:grid-cols-2 max-w-[600px]  px-4 md:px-0'>
-        <div className='flex flex-col justify-start gap-4 pl-10 pr-10'>
-          <p className='py-2 text-2xl text-green-400 font-medium'>
-            Let's start your story{' '}
-            <span className='inline-block text-3xl transform rotate-12'>🚀</span>
-          </p>
-          <h3 className='md:leading-[72px] py-2 md:text-5xl text-5xl font-semibold'>
-            Connect with <span className='text-green-400'>Friends</span> around{' '}
-            <span className='text-green-400'>the world</span>
-          </h3>
-          <p className='py-2 text-lg text-gray-600'>Anywhere and Anytime</p>
-          <div className=''>
-            <Link to={'/auth/register'}>
-              <Button className='bg-green-400 transition duration-300 ease-in-out transform hover:scale-110 hover:text-accent-foreground dark:hover:shadow-[0_0_2rem_-0.5rem_#fff8]'>
-                <span className='font-bold text-background '>Start now</span>
-              </Button>
-            </Link>
-          </div>
-        </div>
-        <img
-          src={heroImg}
-          className='order-first transform translate-y-4 hover:translate-y-0 transition-transform duration-300'
-        />
-      </div>
-    </div>
-  );
->>>>>>> df25a1d9
 };
 
+export default MainContent;
+
 export default MainContent;
<<<<<<< HEAD
import { SlMicrophone } from 'react-icons/sl'
import { FiVideo } from 'react-icons/fi'
import { SlPeople } from 'react-icons/sl'
=======
import achievementImage from '@/assets/achievement.png';
import { SlMicrophone } from 'react-icons/sl';
import { FiVideo } from 'react-icons/fi';
import { SlPeople } from 'react-icons/sl';
>>>>>>> df25a1d9
import { TiMessage } from 'react-icons/ti';
import img from '@/assets/img1.svg';

const Achievement = () => {
  return (
<<<<<<< HEAD
    <div className='w-full py-20 px-20'>
        <div className='md:max-w-[1480px] m-auto grid md:grid-cols-2 max-w-[600px] md:px-0'>
            <div className='flex flex-col justify-center '>
                <h1 className='md:leading-[72px] text-3xl font-bold'>Create your own <span className='text-green-400'>Space</span></h1>
                <p className='text-lg text-gray-600'>Roomies offers many chat channels</p>
                <div className='grid grid-cols-2 py-8 gap-8 justify-evenly w-[640px]'>
                    <div className='pl-2 py-2 items-center flex flex-row rounded-2xl border border-neutral-300 bg-zinc-100 drop-shadow-[0_0_15px_rgba(49,49,49,0.2)] duration-300 hover:-skew-x-3 hover:scale-105 hover:shadow-[2rem_2rem_2rem_-1rem_#0004,inset_1rem_1rem_4rem_-1rem_#fff1] dark:border-zinc-800 dark:bg-zinc-900 dark:drop-shadow-[0_0_15px_rgba(49,49,49,0.35)] dark:hover:border-zinc-600 bis_skin_checked="1"'>
                        <div className='p-4 bg-[#E9F8F3] rounded-xl'>
                            <TiMessage
                                size={30}
                                className='text-green-400'
                            />
                        </div>
                        <div className='px-3'>
                            <h1 className='text-2xl font-semibold'>Chat</h1>
                            <p className='text-[#6D737A]'>Chat freely,</p>
                            <p className='text-[#6D737A]'>express endlessly</p>
                        </div>
                    </div>
                    <div className='pl-2 py-2 items-center flex flex-row rounded-2xl border border-neutral-300 bg-zinc-100 drop-shadow-[0_0_15px_rgba(49,49,49,0.2)] duration-300 hover:-skew-x-3 hover:scale-105 hover:shadow-[2rem_2rem_2rem_-1rem_#0004,inset_1rem_1rem_4rem_-1rem_#fff1] dark:border-zinc-800 dark:bg-zinc-900 dark:drop-shadow-[0_0_15px_rgba(49,49,49,0.35)] dark:hover:border-zinc-600 bis_skin_checked="1"'>
                        <div className='p-4 bg-[#FFFAF5] rounded-xl'>
                            <FiVideo 
                                size={30}
                                className='text-yellow-400'
                            />
                        </div>
                        <div className='px-3'>
                            <h1 className='text-2xl font-semibold'>Video</h1>
                            <p className='text-[#6D737A]'>Video connections,</p>
                            <p className='text-[#6D737A]'>bridging distances</p>
                        </div>
                    </div>
                    <div className='pl-2 py-2 items-center flex flex-row rounded-2xl border border-neutral-300 bg-zinc-100 drop-shadow-[0_0_15px_rgba(49,49,49,0.2)] duration-300 hover:-skew-x-3 hover:scale-105 hover:shadow-[2rem_2rem_2rem_-1rem_#0004,inset_1rem_1rem_4rem_-1rem_#fff1] dark:border-zinc-800 dark:bg-zinc-900 dark:drop-shadow-[0_0_15px_rgba(49,49,49,0.35)] dark:hover:border-zinc-600 bis_skin_checked="1"'>
                        <div className='p-4 bg-[#FFEEF0] rounded-xl'>
                            <SlMicrophone 
                                size={30}
                                className='text-red-400'
                            />
                        </div>
                        <div className='px-3'>
                            <h1 className='text-2xl font-semibold'>Voice</h1>
                            <p className='text-[#6D737A]'>Speak your mind,</p>
                            <p className='text-[#6D737A]'>hear the world</p>
                        </div>
                    </div>
                    <div className='pl-2 py-2 items-center flex flex-row rounded-2xl border border-neutral-300 bg-zinc-100 drop-shadow-[0_0_15px_rgba(49,49,49,0.2)] duration-300 hover:-skew-x-3 hover:scale-105 hover:shadow-[2rem_2rem_2rem_-1rem_#0004,inset_1rem_1rem_4rem_-1rem_#fff1] dark:border-zinc-800 dark:bg-zinc-900 dark:drop-shadow-[0_0_15px_rgba(49,49,49,0.35)] dark:hover:border-zinc-600 bis_skin_checked="1"'>
                        <div className='p-4 bg-[#F0F7FF] rounded-xl'>
                            <SlPeople 
                                size={30}
                                className='text-blue-400'
                            />
                        </div>
                        <div className='px-3'>
                            <h1 className='text-2xl font-semibold'>Private Chat</h1>
                            <p className='text-[#6D737A]'>Private conversations,</p>
                            <p className='text-[#6D737A]'>your way</p>
                        </div>
                    </div>
                </div>
            </div>      

            <img  src={img} className="m-auto md:order-last order-first transform translate-y-4 hover:translate-y-0 transition-transform duration-300 mt-36" />
        </div>   
=======
    <div className='w-full py-24'>
      <div className='md:max-w-[1480px] m-auto grid md:grid-cols-2 max-w-[600px]  px-4 md:px-0'>
        <div className='flex flex-col justify-center '>
          <h1 className='md:leading-[72px] text-3xl font-bold'>
            Create your own <span className='text-green-400'>Space</span>
          </h1>
          <p className='text-lg text-gray-600'>Roomies offers many chat channels</p>
          <div className='grid grid-cols-2 py-8 gap-8 justify-evenly w-[640px]'>
            <div className='pl-2 py-2 items-center flex flex-row rounded-2xl border border-neutral-300 bg-zinc-100 drop-shadow-[0_0_15px_rgba(49,49,49,0.2)] duration-300 hover:-skew-x-3 hover:scale-105 hover:shadow-[2rem_2rem_2rem_-1rem_#0004,inset_1rem_1rem_4rem_-1rem_#fff1] dark:border-zinc-800 dark:bg-zinc-900 dark:drop-shadow-[0_0_15px_rgba(49,49,49,0.35)] dark:hover:border-zinc-600 bis_skin_checked="1"'>
              <div className='p-4 bg-[#E9F8F3] rounded-xl'>
                <TiMessage size={30} className='text-green-400' />
              </div>
              <div className='px-3'>
                <h1 className='text-2xl font-semibold'>Chat</h1>
                <p className='text-[#6D737A]'>Chat freely,</p>
                <p className='text-[#6D737A]'>express endlessly</p>
              </div>
            </div>
            <div className='pl-2 py-2 items-center flex flex-row rounded-2xl border border-neutral-300 bg-zinc-100 drop-shadow-[0_0_15px_rgba(49,49,49,0.2)] duration-300 hover:-skew-x-3 hover:scale-105 hover:shadow-[2rem_2rem_2rem_-1rem_#0004,inset_1rem_1rem_4rem_-1rem_#fff1] dark:border-zinc-800 dark:bg-zinc-900 dark:drop-shadow-[0_0_15px_rgba(49,49,49,0.35)] dark:hover:border-zinc-600 bis_skin_checked="1"'>
              <div className='p-4 bg-[#FFFAF5] rounded-xl'>
                <FiVideo size={30} className='text-yellow-400' />
              </div>
              <div className='px-3'>
                <h1 className='text-2xl font-semibold'>Video</h1>
                <p className='text-[#6D737A]'>Video connections,</p>
                <p className='text-[#6D737A]'>bridging distances</p>
              </div>
            </div>
            <div className='pl-2 py-2 items-center flex flex-row rounded-2xl border border-neutral-300 bg-zinc-100 drop-shadow-[0_0_15px_rgba(49,49,49,0.2)] duration-300 hover:-skew-x-3 hover:scale-105 hover:shadow-[2rem_2rem_2rem_-1rem_#0004,inset_1rem_1rem_4rem_-1rem_#fff1] dark:border-zinc-800 dark:bg-zinc-900 dark:drop-shadow-[0_0_15px_rgba(49,49,49,0.35)] dark:hover:border-zinc-600 bis_skin_checked="1"'>
              <div className='p-4 bg-[#FFEEF0] rounded-xl'>
                <SlMicrophone size={30} className='text-red-400' />
              </div>
              <div className='px-3'>
                <h1 className='text-2xl font-semibold'>Voice</h1>
                <p className='text-[#6D737A]'>Speak your mind,</p>
                <p className='text-[#6D737A]'>hear the world</p>
              </div>
            </div>
            <div className='pl-2 py-2 items-center flex flex-row rounded-2xl border border-neutral-300 bg-zinc-100 drop-shadow-[0_0_15px_rgba(49,49,49,0.2)] duration-300 hover:-skew-x-3 hover:scale-105 hover:shadow-[2rem_2rem_2rem_-1rem_#0004,inset_1rem_1rem_4rem_-1rem_#fff1] dark:border-zinc-800 dark:bg-zinc-900 dark:drop-shadow-[0_0_15px_rgba(49,49,49,0.35)] dark:hover:border-zinc-600 bis_skin_checked="1"'>
              <div className='p-4 bg-[#F0F7FF] rounded-xl'>
                <SlPeople size={30} className='text-blue-400' />
              </div>
              <div className='px-3'>
                <h1 className='text-2xl font-semibold'>Private Chat</h1>
                <p className='text-[#6D737A]'>Private conversations,</p>
                <p className='text-[#6D737A]'>your way</p>
              </div>
            </div>
          </div>
        </div>
        <img
          src={achievementImage}
          className='m-auto md:order-last  order-first transform translate-y-4 hover:translate-y-0 transition-transform duration-300'
        />
      </div>
>>>>>>> df25a1d9
    </div>
  );
};

export default Achievement;<|MERGE_RESOLUTION|>--- conflicted
+++ resolved
@@ -1,19 +1,11 @@
-<<<<<<< HEAD
 import { SlMicrophone } from 'react-icons/sl'
 import { FiVideo } from 'react-icons/fi'
 import { SlPeople } from 'react-icons/sl'
-=======
-import achievementImage from '@/assets/achievement.png';
-import { SlMicrophone } from 'react-icons/sl';
-import { FiVideo } from 'react-icons/fi';
-import { SlPeople } from 'react-icons/sl';
->>>>>>> df25a1d9
 import { TiMessage } from 'react-icons/ti';
 import img from '@/assets/img1.svg';
 
 const Achievement = () => {
   return (
-<<<<<<< HEAD
     <div className='w-full py-20 px-20'>
         <div className='md:max-w-[1480px] m-auto grid md:grid-cols-2 max-w-[600px] md:px-0'>
             <div className='flex flex-col justify-center '>
@@ -77,63 +69,6 @@
 
             <img  src={img} className="m-auto md:order-last order-first transform translate-y-4 hover:translate-y-0 transition-transform duration-300 mt-36" />
         </div>   
-=======
-    <div className='w-full py-24'>
-      <div className='md:max-w-[1480px] m-auto grid md:grid-cols-2 max-w-[600px]  px-4 md:px-0'>
-        <div className='flex flex-col justify-center '>
-          <h1 className='md:leading-[72px] text-3xl font-bold'>
-            Create your own <span className='text-green-400'>Space</span>
-          </h1>
-          <p className='text-lg text-gray-600'>Roomies offers many chat channels</p>
-          <div className='grid grid-cols-2 py-8 gap-8 justify-evenly w-[640px]'>
-            <div className='pl-2 py-2 items-center flex flex-row rounded-2xl border border-neutral-300 bg-zinc-100 drop-shadow-[0_0_15px_rgba(49,49,49,0.2)] duration-300 hover:-skew-x-3 hover:scale-105 hover:shadow-[2rem_2rem_2rem_-1rem_#0004,inset_1rem_1rem_4rem_-1rem_#fff1] dark:border-zinc-800 dark:bg-zinc-900 dark:drop-shadow-[0_0_15px_rgba(49,49,49,0.35)] dark:hover:border-zinc-600 bis_skin_checked="1"'>
-              <div className='p-4 bg-[#E9F8F3] rounded-xl'>
-                <TiMessage size={30} className='text-green-400' />
-              </div>
-              <div className='px-3'>
-                <h1 className='text-2xl font-semibold'>Chat</h1>
-                <p className='text-[#6D737A]'>Chat freely,</p>
-                <p className='text-[#6D737A]'>express endlessly</p>
-              </div>
-            </div>
-            <div className='pl-2 py-2 items-center flex flex-row rounded-2xl border border-neutral-300 bg-zinc-100 drop-shadow-[0_0_15px_rgba(49,49,49,0.2)] duration-300 hover:-skew-x-3 hover:scale-105 hover:shadow-[2rem_2rem_2rem_-1rem_#0004,inset_1rem_1rem_4rem_-1rem_#fff1] dark:border-zinc-800 dark:bg-zinc-900 dark:drop-shadow-[0_0_15px_rgba(49,49,49,0.35)] dark:hover:border-zinc-600 bis_skin_checked="1"'>
-              <div className='p-4 bg-[#FFFAF5] rounded-xl'>
-                <FiVideo size={30} className='text-yellow-400' />
-              </div>
-              <div className='px-3'>
-                <h1 className='text-2xl font-semibold'>Video</h1>
-                <p className='text-[#6D737A]'>Video connections,</p>
-                <p className='text-[#6D737A]'>bridging distances</p>
-              </div>
-            </div>
-            <div className='pl-2 py-2 items-center flex flex-row rounded-2xl border border-neutral-300 bg-zinc-100 drop-shadow-[0_0_15px_rgba(49,49,49,0.2)] duration-300 hover:-skew-x-3 hover:scale-105 hover:shadow-[2rem_2rem_2rem_-1rem_#0004,inset_1rem_1rem_4rem_-1rem_#fff1] dark:border-zinc-800 dark:bg-zinc-900 dark:drop-shadow-[0_0_15px_rgba(49,49,49,0.35)] dark:hover:border-zinc-600 bis_skin_checked="1"'>
-              <div className='p-4 bg-[#FFEEF0] rounded-xl'>
-                <SlMicrophone size={30} className='text-red-400' />
-              </div>
-              <div className='px-3'>
-                <h1 className='text-2xl font-semibold'>Voice</h1>
-                <p className='text-[#6D737A]'>Speak your mind,</p>
-                <p className='text-[#6D737A]'>hear the world</p>
-              </div>
-            </div>
-            <div className='pl-2 py-2 items-center flex flex-row rounded-2xl border border-neutral-300 bg-zinc-100 drop-shadow-[0_0_15px_rgba(49,49,49,0.2)] duration-300 hover:-skew-x-3 hover:scale-105 hover:shadow-[2rem_2rem_2rem_-1rem_#0004,inset_1rem_1rem_4rem_-1rem_#fff1] dark:border-zinc-800 dark:bg-zinc-900 dark:drop-shadow-[0_0_15px_rgba(49,49,49,0.35)] dark:hover:border-zinc-600 bis_skin_checked="1"'>
-              <div className='p-4 bg-[#F0F7FF] rounded-xl'>
-                <SlPeople size={30} className='text-blue-400' />
-              </div>
-              <div className='px-3'>
-                <h1 className='text-2xl font-semibold'>Private Chat</h1>
-                <p className='text-[#6D737A]'>Private conversations,</p>
-                <p className='text-[#6D737A]'>your way</p>
-              </div>
-            </div>
-          </div>
-        </div>
-        <img
-          src={achievementImage}
-          className='m-auto md:order-last  order-first transform translate-y-4 hover:translate-y-0 transition-transform duration-300'
-        />
-      </div>
->>>>>>> df25a1d9
     </div>
   );
 };

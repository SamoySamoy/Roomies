--- conflicted
+++ resolved
@@ -5,13 +5,8 @@
 import { useParams } from 'react-router-dom';
 import { GroupOrigin, socket } from '@/lib/socket';
 import { useAuth } from '@/hooks/useAuth';
-<<<<<<< HEAD
 import { fa, vi } from '@faker-js/faker';
 import { VideoProps } from '@/components/VideoCard';
-=======
-import { fa, ne, tr, vi } from '@faker-js/faker';
-import { VideoProps } from '@/components/ui/video';
->>>>>>> 8a35cf3e
 import { CallTracker } from 'assert';
 import ActionTooltip from '@/components/ActionToolTip';
 // import ChatVideoButton from '@/components/ChatVideoButton';

import 'unfonts.css';
import './index.css';
import ReactDOM from 'react-dom/client';
import { BrowserRouter, Routes, Route } from 'react-router-dom';
import { ModalProvider, QueryProvider, ThemeProvider } from '@/context';
import {
  LandingPage,
  ExplorePage,
  ErrorPage,
  ChannelPage,
  ConversationPage,
  LoginPage,
  RegisterPage,
<<<<<<< HEAD
  MyRoomsPage,
  FirstRoomPage,
  RoomRedirectPage,
=======
  DefaultRoomPage,
  RoomPreviewPage,
  AudioPage

>>>>>>> 64a47499
} from '@/pages';
import {
  LandingLayout,
  NoAuthLayout,
  ProtectedLayout,
  NavigationLayout,
  RoomLayout,
  ExploreLayout,
} from '@/layout';
import { Toaster } from '@/components/ui/toaster';

ReactDOM.createRoot(document.getElementById('root')!).render(
<<<<<<< HEAD
  <ThemeProvider>
    <QueryProvider>
      <BrowserRouter>
        <Routes>
          <Route path='/'>
            <Route Component={LandingLayout}>
              <Route index Component={LandingPage} />
            </Route>
            <Route Component={ProtectedLayout}>
              <Route path='explore' Component={ExploreLayout}>
                <Route index Component={ExplorePage} />
=======
  <React.StrictMode>
    <ThemeProvider>
      <QueryProvider>
        <SocketProvider>
          <BrowserRouter>
            <Routes>
              <Route path='/' Component={LandingLayout}>
                <Route index Component={LandingPage} />
              </Route>
              <Route Component={ExplorePage} path='/explore' />
              <Route path='/preview' Component={RoomPreviewPage}/>
              <Route path='/rooms/:roomId' Component={RoomLayout}>
                <Route index Component={DefaultRoomPage} />
                <Route path='groups/:groupId' Component={ChannelPage} />
                <Route path='audios/:audioId' Component={AudioPage} />
                <Route path='conversations/:memberId' Component={ConversationPage} />
>>>>>>> 64a47499
              </Route>
              <Route path='my-rooms' Component={MyRoomsPage} />
              <Route path='first-room' Component={FirstRoomPage} />
              <Route path='rooms' Component={NavigationLayout}>
                <Route path=':roomId' Component={RoomLayout}>
                  <Route index Component={RoomRedirectPage} />
                  <Route path='groups/:groupId' Component={ChannelPage} />
                  <Route path='conversations/:memberId' Component={ConversationPage} />
                </Route>
              </Route>
            </Route>

            <Route Component={NoAuthLayout}>
              <Route path='login' Component={LoginPage} />
              <Route path='register' Component={RegisterPage} />
            </Route>
          </Route>
          <Route path='/error-page' Component={ErrorPage} />
          <Route path='*' Component={ErrorPage} />
        </Routes>
        <ModalProvider />
      </BrowserRouter>
      <Toaster />
    </QueryProvider>
  </ThemeProvider>,
);<|MERGE_RESOLUTION|>--- conflicted
+++ resolved
@@ -11,16 +11,11 @@
   ConversationPage,
   LoginPage,
   RegisterPage,
-<<<<<<< HEAD
   MyRoomsPage,
   FirstRoomPage,
   RoomRedirectPage,
-=======
-  DefaultRoomPage,
-  RoomPreviewPage,
   AudioPage
 
->>>>>>> 64a47499
 } from '@/pages';
 import {
   LandingLayout,
@@ -33,7 +28,6 @@
 import { Toaster } from '@/components/ui/toaster';
 
 ReactDOM.createRoot(document.getElementById('root')!).render(
-<<<<<<< HEAD
   <ThemeProvider>
     <QueryProvider>
       <BrowserRouter>
@@ -45,24 +39,6 @@
             <Route Component={ProtectedLayout}>
               <Route path='explore' Component={ExploreLayout}>
                 <Route index Component={ExplorePage} />
-=======
-  <React.StrictMode>
-    <ThemeProvider>
-      <QueryProvider>
-        <SocketProvider>
-          <BrowserRouter>
-            <Routes>
-              <Route path='/' Component={LandingLayout}>
-                <Route index Component={LandingPage} />
-              </Route>
-              <Route Component={ExplorePage} path='/explore' />
-              <Route path='/preview' Component={RoomPreviewPage}/>
-              <Route path='/rooms/:roomId' Component={RoomLayout}>
-                <Route index Component={DefaultRoomPage} />
-                <Route path='groups/:groupId' Component={ChannelPage} />
-                <Route path='audios/:audioId' Component={AudioPage} />
-                <Route path='conversations/:memberId' Component={ConversationPage} />
->>>>>>> 64a47499
               </Route>
               <Route path='my-rooms' Component={MyRoomsPage} />
               <Route path='first-room' Component={FirstRoomPage} />
@@ -70,6 +46,7 @@
                 <Route path=':roomId' Component={RoomLayout}>
                   <Route index Component={RoomRedirectPage} />
                   <Route path='groups/:groupId' Component={ChannelPage} />
+                  <Route path='audios/:audioId' Component={AudioPage} />
                   <Route path='conversations/:memberId' Component={ConversationPage} />
                 </Route>
               </Route>

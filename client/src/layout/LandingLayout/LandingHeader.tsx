--- conflicted
+++ resolved
@@ -60,7 +60,6 @@
           <>
             <div className='h-8 border-l border-gray-400/30'></div>
 
-<<<<<<< HEAD
         <ActionTooltip label='Login to connect with your friends'>
           <Link
             to={'/login'}
@@ -85,34 +84,6 @@
             </Button>
           </Link>
         </ActionTooltip>
-=======
-            <ActionTooltip label='Login to connect with your friends'>
-              <Link
-                to={'/login'}
-                className='transition duration-300 ease-in-out transform hover:scale-110 hover:underline rounded-full'
-              >
-                <Button
-                  variant='outline'
-                  className='border border-zinc-600 shadow-[0_0_2rem_-0.5rem_#fff7] font-bold rounded-full hover:border-emerald-500 hover:text-emerald-500 bg-zinc-900 hover:bg-zinc-900 w-24'
-                >
-                  Sign In
-                </Button>
-              </Link>
-            </ActionTooltip>
-
-            <ActionTooltip label='Create a new account and discover more'>
-              <Link
-                to={'/register'}
-                className='rounded-full transition duration-300 ease-in-out transform hover:scale-110 hover:underline dark:hover:shadow-[0_0_2rem_-0.5rem_#fff]'
-              >
-                <Button className='bg-emerald-500 rounded-full w-24'>
-                  <span className='font-bold text-background'>Get start</span>
-                </Button>
-              </Link>
-            </ActionTooltip>
-          </>
-        )}
->>>>>>> a0012e58
       </div>
     </div>
   );

import { Request, Response } from 'express';
import jwt from 'jsonwebtoken';
import bcrypt from 'bcrypt';

import { db } from '@/prisma/db';
import { createMsg, genToken, decodeToken, sendPasswordResetEmail } from '@/lib/utils';
import { AuthenticatedRequest } from '@/lib/types';
import { refreshTokenCookieOptions } from '@/lib/config';

type BodyAuth = {
  email: string;
  password: string;
};

type RequestWithAuthBody = Request<any, any, Partial<BodyAuth>, any>;

export const register = async (req: RequestWithAuthBody, res: Response) => {
  try {
    const { email, password } = req.body;

    if (!email || !password) {
      return res.status(400).json(
        createMsg({
          type: 'invalid',
          invalidMessage: 'Need email and password',
        }),
      );
    }

    const duplicateProfile = await db.profile.findUnique({
      where: { email },
    });
    if (duplicateProfile) {
      return res.status(400).json(
        createMsg({
          type: 'invalid',
          invalidMessage: 'Email already in used',
        }),
      );
    }

    const hashedPassword = await bcrypt.hash(password, 10);
    const newProfile = await db.profile.create({
      data: {
        email,
        password: hashedPassword,
      },
    });

    return res.status(201).json(
      createMsg({
        type: 'success',
        successMessage: 'Profile created successfully!',
      }),
    );
  } catch (error) {
    console.error(error);
    return res.status(500).json(
      createMsg({
        type: 'error',
      }),
    );
  }
};

export const login = async (req: RequestWithAuthBody, res: Response) => {
  try {
    const { email, password } = req.body;

    if (!email || !password) {
      return res.status(400).json(
        createMsg({
          type: 'invalid',
          invalidMessage: 'Need email and password',
        }),
      );
    }

    const profile = await db.profile.findUnique({
      where: { email },
    });
    if (!profile) {
      return res.status(400).json(
        createMsg({
          type: 'invalid',
          invalidMessage: 'Email not found',
        }),
      );
    }

    const isRightPassword = await bcrypt.compare(password, profile.password);
    if (!isRightPassword) {
      return res.status(400).json(
        createMsg({
          type: 'invalid',
          invalidMessage: 'Wrong email or password',
        }),
      );
    }

    const accessToken = genToken({
      type: 'accessToken',
      payload: {
        profileId: profile.id,
      },
    });
    const refreshToken = genToken({
      type: 'refreshToken',
      payload: {
        profileId: profile.id,
      },
    });
    await db.refreshToken.create({
      data: {
        profileId: profile.id,
        refreshToken,
      },
    });

    res.cookie('jwt', refreshToken, refreshTokenCookieOptions);
    return res.status(200).json({
      accessToken,
      ...createMsg({
        type: 'success',
        successMessage: 'Login successfully',
      }),
    });
  } catch (error) {
    console.error(error);
    return res.status(500).json(
      createMsg({
        type: 'error',
      }),
    );
  }
};

export const logout = async (req: AuthenticatedRequest, res: Response) => {
  if (!req.cookies.jwt) return res.sendStatus(204);
  const refreshToken = req.cookies.jwt as string;
  const refreshTokenInDb = await db.refreshToken.findFirst({
    where: {
      refreshToken,
    },
  });

  if (!refreshTokenInDb) {
    res.clearCookie('jwt', refreshTokenCookieOptions);
    return res.sendStatus(204);
  }

  await db.refreshToken.delete({
    where: {
      id: refreshTokenInDb.id,
    },
  });
  res.clearCookie('jwt', refreshTokenCookieOptions);
  return res.sendStatus(204);
};

export const forgot = async (req: RequestWithAuthBody, res: Response) => {
  try {
    const { email } = req.body;
    if (!email) {
      return res.status(404).json(
        createMsg({
          type: 'invalid',
          invalidMessage: 'Need email',
        }),
      );
    }
    const profile = await db.profile.findUnique({
      where: { email: email },
    });
    if (!profile) {
      return res.status(404).json(
        createMsg({
          type: 'invalid',
          invalidMessage: 'Email not found',
        }),
      );
    }

    const resetToken = genToken({
      type: 'resetToken',
      payload: {
        profileId: profile.id,
      },
    });
    await db.resetToken.create({
      data: {
        profileId: profile.id,
        resetToken,
      },
    });

    sendPasswordResetEmail({
      email: profile.email,
      token: resetToken,
    });

    return res.status(200).json(
      createMsg({
        type: 'success',
        successMessage: 'Password reset email sent',
      }),
    );
  } catch (error) {
    console.error(error);
    return res.status(500).json(
      createMsg({
        type: 'error',
      }),
    );
  }
};

<<<<<<< HEAD
export const resetPassword = async (req: RequestWithAuthBody, res: Response) => {
  try {
    const { password } = req.body;
    const { token } = req.params;
  
    console.log(token);
    if (!token) {
      return res.status(401).json({ error: 'Unauthorized - Missing token' });
=======
export const reset = async (
  req: Request<{ token: string }, any, Partial<BodyAuth>, any>,
  res: Response,
) => {
  try {
    const { password } = req.body;
    const token = req.params.token;

    if (!token || !password) {
      return res.status(400).json(
        createMsg({
          type: 'invalid',
          invalidMessage: 'Need reset token and new password',
        }),
      );
>>>>>>> edab10bd
    }

    const resetTokenInDb = await db.resetToken.findFirst({
      where: {
        resetToken: token,
      },
    });
    if (!resetTokenInDb) {
      return res.status(400).json(
        createMsg({
          type: 'invalid',
          invalidMessage: 'Invalid token',
        }),
      );
    }
    const decoded = decodeToken({
      type: 'resetToken',
      token: resetTokenInDb.resetToken,
    });
    if (!decoded) {
      return res.status(401).json(
        createMsg({
          type: 'invalid',
          invalidMessage: 'Invalid token or expired token',
        }),
      );
    }

    const hashedPassword = await bcrypt.hash(password, 10);
    await Promise.all([
      db.profile.update({
        where: { id: decoded.profileId },
        data: {
          password: hashedPassword,
        },
      }),
      db.resetToken.delete({
        where: {
          id: resetTokenInDb.id,
        },
      }),
    ]);

    return res.status(200).json({ message: 'Password reset successful' });
  } catch (error) {
    console.error(error);
    return res.status(500).json(
      createMsg({
        type: 'error',
      }),
    );
  }
};
export const refresh = async (req: Request, res: Response) => {
  try {
    // Check if lack of info
    // No refresh token in cookie means unauthentication
    if (!req.cookies?.jwt) {
      return res.sendStatus(401);
    }

<<<<<<< HEAD
    if (!password) {
      return res.status(404).json({ message: 'Missing new password' });
    }

    const hashedPassword = await bcrypt.hash(password, 10);
    await db.profile.update({
      where: { id: profileId },
      data: {
        password: hashedPassword,
=======
    // Exist refresh token
    const refreshToken = req.cookies.jwt;
    // Delete old cookies
    res.clearCookie('jwt', refreshTokenCookieOptions);

    const refreshTokenInDb = await db.refreshToken.findFirst({
      where: {
        refreshToken,
>>>>>>> edab10bd
      },
    });
    if (!refreshTokenInDb) {
      return res.sendStatus(403);
    }

    const decoded = decodeToken({
      type: 'refreshToken',
      token: refreshTokenInDb.refreshToken,
    });
    // Token hết hạn hoặc lỗi
    if (!decoded) {
      // Xóa refresh token cũ trong DB
      await db.refreshToken.delete({
        where: {
          id: refreshTokenInDb.id,
        },
      });
      return res.sendStatus(403);
    }

    // Còn hạn
    const newAccessToken = genToken({
      type: 'accessToken',
      payload: {
        profileId: refreshTokenInDb.profileId,
      },
    });
    const newRefreshToken = genToken({
      type: 'refreshToken',
      payload: {
        profileId: refreshTokenInDb.profileId,
      },
    });
    await Promise.all([
      // Xóa refresh token cũ trong DB
      db.refreshToken.delete({
        where: {
          id: refreshTokenInDb.id,
        },
      }),
      db.refreshToken.create({
        data: {
          profileId: refreshTokenInDb.profileId,
          refreshToken: newRefreshToken,
        },
      }),
    ]);

    res.cookie('jwt', newRefreshToken, refreshTokenCookieOptions);
    return res.status(200).json({
      accessToken: newAccessToken,
      ...createMsg({
        type: 'success',
        successMessage: 'Refresh successfully',
      }),
    });
  } catch (error) {
    console.error(error);
    return res.status(500).json(
      createMsg({
        type: 'error',
      }),
    );
  }
};<|MERGE_RESOLUTION|>--- conflicted
+++ resolved
@@ -215,16 +215,6 @@
   }
 };
 
-<<<<<<< HEAD
-export const resetPassword = async (req: RequestWithAuthBody, res: Response) => {
-  try {
-    const { password } = req.body;
-    const { token } = req.params;
-  
-    console.log(token);
-    if (!token) {
-      return res.status(401).json({ error: 'Unauthorized - Missing token' });
-=======
 export const reset = async (
   req: Request<{ token: string }, any, Partial<BodyAuth>, any>,
   res: Response,
@@ -240,7 +230,6 @@
           invalidMessage: 'Need reset token and new password',
         }),
       );
->>>>>>> edab10bd
     }
 
     const resetTokenInDb = await db.resetToken.findFirst({
@@ -302,17 +291,6 @@
       return res.sendStatus(401);
     }
 
-<<<<<<< HEAD
-    if (!password) {
-      return res.status(404).json({ message: 'Missing new password' });
-    }
-
-    const hashedPassword = await bcrypt.hash(password, 10);
-    await db.profile.update({
-      where: { id: profileId },
-      data: {
-        password: hashedPassword,
-=======
     // Exist refresh token
     const refreshToken = req.cookies.jwt;
     // Delete old cookies
@@ -321,7 +299,6 @@
     const refreshTokenInDb = await db.refreshToken.findFirst({
       where: {
         refreshToken,
->>>>>>> edab10bd
       },
     });
     if (!refreshTokenInDb) {

--- conflicted
+++ resolved
@@ -39,41 +39,11 @@
         groups: isTruthy(groups),
       },
     });
-<<<<<<< HEAD
-
-    const returnData: {
-      rooms?: Room[];
-      members?: Member[];
-      groups?: Group[];
-    } = {};
-
-    if (user) {
-      if (all) {
-        return res.status(200).json(user);
-      } else {
-        if (rooms) {
-          returnData.rooms = user.rooms;
-        }
-        if (members) {
-          returnData.members = user.members;
-        }
-        if (groups) {
-          returnData.groups = user.groups;
-        }
-        return res.status(200).json(returnData);
-      }
-    } else {
-      return res.status(400).json(
-        createMsg({
-          type: 'invalid',
-          invalidMessage: 'User not found',
-=======
-    if (!profile) {
-      return res.status(400).json(
-        createMsg({
-          type: 'invalid',
-          invalidMessage: 'Profile not found',
->>>>>>> 38039948
+    if (!profile) {
+      return res.status(400).json(
+        createMsg({
+          type: 'invalid',
+          invalidMessage: 'Profile not found',
         }),
       );
     }
@@ -170,21 +140,6 @@
           invalidMessage: 'Profile not found',
         }),
       );
-<<<<<<< HEAD
-    }
-
-    const image = req.file;
-    const folderPath = '/public/user';
-    const imageName = `${uuid()}.webp`;
-    const relImagePath = path.join(folderPath, imageName);
-    const absImageFolderPath = path.join(__dirname, '..', '..', folderPath);
-
-    if (!fs.existsSync(absImageFolderPath)) {
-      await fsPromises.mkdir(absImageFolderPath, {
-        recursive: true,
-      });
-=======
->>>>>>> 38039948
     }
 
     if (profile.imageUrl) {
